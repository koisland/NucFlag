--- conflicted
+++ resolved
@@ -146,28 +146,17 @@
     # Intersect intervals and classify collapses.
     for peak in first_peak_coords:
         local_max_collapse_first = (
-            df.filter(filter_interval_expr(peak)).max().get_column("first")[0]
+            df_cov.filter(filter_interval_expr(peak)).max().get_column("first")[0]
         )
         for second_outlier in second_outliers_coords:
             # If local max of suspected collapsed region is greater than thr, is a collapse.
             if local_max_collapse_first < first_peak_height_thr:
                 continue
 
-<<<<<<< HEAD
             if peak.overlaps(second_outlier):
                 misassemblies[Misassembly.COLLAPSE_VAR].add(peak.union(second_outlier))
                 classified_second_outliers.add(second_outlier)
             else:
-=======
-        if peak not in misassemblies[Misassembly.COLLAPSE_VAR]:
-            local_mean_collapse_first = (
-                df_cov.filter(filter_interval_expr(peak))
-                .median()
-                .get_column("first")[0]
-            )
-            # If local median of suspected collapsed region is greater than thr, is a collapse.
-            if local_mean_collapse_first > first_peak_height_thr:
->>>>>>> b1e26901
                 misassemblies[Misassembly.COLLAPSE].add(peak)
 
     # Classify gaps.
@@ -232,25 +221,7 @@
         if second_outlier in classified_second_outliers:
             continue
 
-<<<<<<< HEAD
         misassemblies[Misassembly.HET].add(second_outlier)
-=======
-        df_second_outlier = df_cov.filter(
-            filter_interval_expr(second_outlier) & (pl.col("second") != 0)
-        )
-        df_second_outlier_het_ratio = df_second_outlier.median().with_columns(
-            het_ratio=pl.col("second") / (pl.col("first") + pl.col("second"))
-        )
-        # Use het ratio to classify.
-        # Low ratio consider collapse with var.
-        if (
-            df_second_outlier_het_ratio["het_ratio"][0]
-            < config["second"]["thr_collapse_het_ratio"]
-        ):
-            misassemblies[Misassembly.COLLAPSE_VAR].add(second_outlier)
-        else:
-            misassemblies[Misassembly.MISJOIN].add(second_outlier)
->>>>>>> b1e26901
 
     # Annotate df with misassembly.
     lf = df_cov.lazy().with_columns(status=pl.lit("Good"))
